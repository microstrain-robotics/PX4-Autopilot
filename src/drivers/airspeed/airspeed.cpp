/****************************************************************************
 *
 *   Copyright (c) 2013-2015 PX4 Development Team. All rights reserved.
 *
 * Redistribution and use in source and binary forms, with or without
 * modification, are permitted provided that the following conditions
 * are met:
 *
 * 1. Redistributions of source code must retain the above copyright
 *    notice, this list of conditions and the following disclaimer.
 * 2. Redistributions in binary form must reproduce the above copyright
 *    notice, this list of conditions and the following disclaimer in
 *    the documentation and/or other materials provided with the
 *    distribution.
 * 3. Neither the name PX4 nor the names of its contributors may be
 *    used to endorse or promote products derived from this software
 *    without specific prior written permission.
 *
 * THIS SOFTWARE IS PROVIDED BY THE COPYRIGHT HOLDERS AND CONTRIBUTORS
 * "AS IS" AND ANY EXPRESS OR IMPLIED WARRANTIES, INCLUDING, BUT NOT
 * LIMITED TO, THE IMPLIED WARRANTIES OF MERCHANTABILITY AND FITNESS
 * FOR A PARTICULAR PURPOSE ARE DISCLAIMED. IN NO EVENT SHALL THE
 * COPYRIGHT OWNER OR CONTRIBUTORS BE LIABLE FOR ANY DIRECT, INDIRECT,
 * INCIDENTAL, SPECIAL, EXEMPLARY, OR CONSEQUENTIAL DAMAGES (INCLUDING,
 * BUT NOT LIMITED TO, PROCUREMENT OF SUBSTITUTE GOODS OR SERVICES; LOSS
 * OF USE, DATA, OR PROFITS; OR BUSINESS INTERRUPTION) HOWEVER CAUSED
 * AND ON ANY THEORY OF LIABILITY, WHETHER IN CONTRACT, STRICT
 * LIABILITY, OR TORT (INCLUDING NEGLIGENCE OR OTHERWISE) ARISING IN
 * ANY WAY OUT OF THE USE OF THIS SOFTWARE, EVEN IF ADVISED OF THE
 * POSSIBILITY OF SUCH DAMAGE.
 *
 ****************************************************************************/

/**
 * @file airspeed.cpp
 * @author Simon Wilks <simon@px4.io>
 * @author Lorenz Meier <lorenz@px4.io>
 *
 * Driver for the Eagle Tree Airspeed V3 connected via I2C.
 */

#include <px4_config.h>

#include <drivers/device/i2c.h>

#include <sys/types.h>
#include <stdint.h>
#include <stdlib.h>
#include <stdbool.h>
#include <semaphore.h>
#include <string.h>
#include <fcntl.h>
#include <poll.h>
#include <errno.h>
#include <stdio.h>
#include <math.h>
#include <unistd.h>

#include <nuttx/arch.h>
#include <nuttx/wqueue.h>
#include <nuttx/clock.h>

#include <arch/board/board.h>

#include <systemlib/airspeed.h>
#include <systemlib/err.h>
#include <systemlib/param/param.h>
#include <systemlib/perf_counter.h>

#include <drivers/drv_airspeed.h>
#include <drivers/drv_hrt.h>
#include <drivers/device/ringbuffer.h>

#include <uORB/uORB.h>
#include <uORB/topics/differential_pressure.h>
#include <uORB/topics/subsystem_info.h>

#include <drivers/airspeed/airspeed.h>

Airspeed::Airspeed(int bus, int address, unsigned conversion_interval, const char *path) :
	I2C("Airspeed", path, bus, address, 100000),
	_reports(nullptr),
	_buffer_overflows(perf_alloc(PC_COUNT, "airspeed_buffer_overflows")),
	_max_differential_pressure_pa(0),
	_sensor_ok(false),
	_last_published_sensor_ok(true), /* initialize differently to force publication */
	_measure_ticks(0),
	_collect_phase(false),
	_diff_pres_offset(0.0f),
	_airspeed_pub(nullptr),
	_subsys_pub(nullptr),
	_class_instance(-1),
	_conversion_interval(conversion_interval),
	_sample_perf(perf_alloc(PC_ELAPSED, "airspeed_read")),
	_comms_errors(perf_alloc(PC_COUNT, "airspeed_comms_errors"))
{
	// enable debug() calls
	_debug_enabled = false;

	// work_cancel in the dtor will explode if we don't do this...
	memset(&_work, 0, sizeof(_work));
}

Airspeed::~Airspeed()
{
	/* make sure we are truly inactive */
	stop();

	if (_class_instance != -1) {
		unregister_class_devname(AIRSPEED_BASE_DEVICE_PATH, _class_instance);
	}

	/* free any existing reports */
	if (_reports != nullptr) {
		delete _reports;
	}

	// free perf counters
	perf_free(_sample_perf);
	perf_free(_comms_errors);
	perf_free(_buffer_overflows);
}

int
Airspeed::init()
{
	int ret = ERROR;

	/* do I2C init (and probe) first */
	if (I2C::init() != OK) {
		goto out;
	}

	/* allocate basic report buffers */
<<<<<<< HEAD
	_reports = new ringbuffer::RingBuffer(2, sizeof(differential_pressure_s));
	if (_reports == nullptr)
=======
	_reports = new RingBuffer(2, sizeof(differential_pressure_s));

	if (_reports == nullptr) {
>>>>>>> b235420f
		goto out;
	}

	/* register alternate interfaces if we have to */
	_class_instance = register_class_devname(AIRSPEED_BASE_DEVICE_PATH);

	/* publication init */
	if (_class_instance == CLASS_DEVICE_PRIMARY) {

		/* advertise sensor topic, measure manually to initialize valid report */
		struct differential_pressure_s arp;
		measure();
		_reports->get(&arp);

		/* measurement will have generated a report, publish */
		_airspeed_pub = orb_advertise(ORB_ID(differential_pressure), &arp);

<<<<<<< HEAD
		if (_airspeed_pub == nullptr)
=======
		if (_airspeed_pub < 0) {
>>>>>>> b235420f
			warnx("uORB started?");
		}
	}

	ret = OK;

out:
	return ret;
}

int
Airspeed::probe()
{
	/* on initial power up the device may need more than one retry
	   for detection. Once it is running the number of retries can
	   be reduced
	*/
	_retries = 4;
	int ret = measure();

	// drop back to 2 retries once initialised
	_retries = 2;
	return ret;
}

int
Airspeed::ioctl(struct file *filp, int cmd, unsigned long arg)
{
	switch (cmd) {

	case SENSORIOCSPOLLRATE: {
			switch (arg) {

			/* switching to manual polling */
			case SENSOR_POLLRATE_MANUAL:
				stop();
				_measure_ticks = 0;
				return OK;

			/* external signalling (DRDY) not supported */
			case SENSOR_POLLRATE_EXTERNAL:

			/* zero would be bad */
			case 0:
				return -EINVAL;

			/* set default/max polling rate */
			case SENSOR_POLLRATE_MAX:
			case SENSOR_POLLRATE_DEFAULT: {
					/* do we need to start internal polling? */
					bool want_start = (_measure_ticks == 0);

					/* set interval for next measurement to minimum legal value */
					_measure_ticks = USEC2TICK(_conversion_interval);

					/* if we need to start the poll state machine, do it */
					if (want_start) {
						start();
					}

					return OK;
				}

			/* adjust to a legal polling interval in Hz */
			default: {
					/* do we need to start internal polling? */
					bool want_start = (_measure_ticks == 0);

					/* convert hz to tick interval via microseconds */
					unsigned ticks = USEC2TICK(1000000 / arg);

					/* check against maximum rate */
					if (ticks < USEC2TICK(_conversion_interval)) {
						return -EINVAL;
					}

					/* update interval for next measurement */
					_measure_ticks = ticks;

					/* if we need to start the poll state machine, do it */
					if (want_start) {
						start();
					}

					return OK;
				}
			}
		}

	case SENSORIOCGPOLLRATE:
		if (_measure_ticks == 0) {
			return SENSOR_POLLRATE_MANUAL;
		}

		return (1000 / _measure_ticks);

	case SENSORIOCSQUEUEDEPTH: {
			/* lower bound is mandatory, upper bound is a sanity check */
			if ((arg < 1) || (arg > 100)) {
				return -EINVAL;
			}

			irqstate_t flags = irqsave();

			if (!_reports->resize(arg)) {
				irqrestore(flags);
				return -ENOMEM;
			}

			irqrestore(flags);

			return OK;
		}

	case SENSORIOCGQUEUEDEPTH:
		return _reports->size();

	case SENSORIOCRESET:
		/* XXX implement this */
		return -EINVAL;

	case AIRSPEEDIOCSSCALE: {
			struct airspeed_scale *s = (struct airspeed_scale *)arg;
			_diff_pres_offset = s->offset_pa;
			return OK;
		}

	case AIRSPEEDIOCGSCALE: {
			struct airspeed_scale *s = (struct airspeed_scale *)arg;
			s->offset_pa = _diff_pres_offset;
			s->scale = 1.0f;
			return OK;
		}

	default:
		/* give it to the superclass */
		return I2C::ioctl(filp, cmd, arg);
	}
}

ssize_t
Airspeed::read(struct file *filp, char *buffer, size_t buflen)
{
	unsigned count = buflen / sizeof(differential_pressure_s);
	differential_pressure_s *abuf = reinterpret_cast<differential_pressure_s *>(buffer);
	int ret = 0;

	/* buffer must be large enough */
	if (count < 1) {
		return -ENOSPC;
	}

	/* if automatic measurement is enabled */
	if (_measure_ticks > 0) {

		/*
		 * While there is space in the caller's buffer, and reports, copy them.
		 * Note that we may be pre-empted by the workq thread while we are doing this;
		 * we are careful to avoid racing with them.
		 */
		while (count--) {
			if (_reports->get(abuf)) {
				ret += sizeof(*abuf);
				abuf++;
			}
		}

		/* if there was no data, warn the caller */
		return ret ? ret : -EAGAIN;
	}

	/* manual measurement - run one conversion */
	do {
		_reports->flush();

		/* trigger a measurement */
		if (OK != measure()) {
			ret = -EIO;
			break;
		}

		/* wait for it to complete */
		usleep(_conversion_interval);

		/* run the collection phase */
		if (OK != collect()) {
			ret = -EIO;
			break;
		}

		/* state machine will have generated a report, copy it out */
		if (_reports->get(abuf)) {
			ret = sizeof(*abuf);
		}

	} while (0);

	return ret;
}

void
Airspeed::start()
{
	/* reset the report ring and state machine */
	_collect_phase = false;
	_reports->flush();

	/* schedule a cycle to start things */
	work_queue(HPWORK, &_work, (worker_t)&Airspeed::cycle_trampoline, this, 1);
}

void
Airspeed::stop()
{
	work_cancel(HPWORK, &_work);
}

void
Airspeed::update_status()
{
	if (_sensor_ok != _last_published_sensor_ok) {
		/* notify about state change */
		struct subsystem_info_s info = {
			true,
			true,
			_sensor_ok,
			subsystem_info_s::SUBSYSTEM_TYPE_DIFFPRESSURE
		};

		if (_subsys_pub != nullptr) {
			orb_publish(ORB_ID(subsystem_info), _subsys_pub, &info);

		} else {
			_subsys_pub = orb_advertise(ORB_ID(subsystem_info), &info);
		}

		_last_published_sensor_ok = _sensor_ok;
	}
}

void
Airspeed::cycle_trampoline(void *arg)
{
	Airspeed *dev = (Airspeed *)arg;

	dev->cycle();
	// XXX we do not know if this is
	// really helping - do not update the
	// subsys state right now
	//dev->update_status();
}

void
Airspeed::print_info()
{
	perf_print_counter(_sample_perf);
	perf_print_counter(_comms_errors);
	perf_print_counter(_buffer_overflows);
	warnx("poll interval:  %u ticks", _measure_ticks);
	_reports->print_info("report queue");
}

void
Airspeed::new_report(const differential_pressure_s &report)
{
	if (!_reports->force(&report)) {
		perf_count(_buffer_overflows);
	}
}<|MERGE_RESOLUTION|>--- conflicted
+++ resolved
@@ -132,14 +132,8 @@
 	}
 
 	/* allocate basic report buffers */
-<<<<<<< HEAD
 	_reports = new ringbuffer::RingBuffer(2, sizeof(differential_pressure_s));
-	if (_reports == nullptr)
-=======
-	_reports = new RingBuffer(2, sizeof(differential_pressure_s));
-
 	if (_reports == nullptr) {
->>>>>>> b235420f
 		goto out;
 	}
 
@@ -157,11 +151,7 @@
 		/* measurement will have generated a report, publish */
 		_airspeed_pub = orb_advertise(ORB_ID(differential_pressure), &arp);
 
-<<<<<<< HEAD
-		if (_airspeed_pub == nullptr)
-=======
-		if (_airspeed_pub < 0) {
->>>>>>> b235420f
+		if (_airspeed_pub == nullptr) {
 			warnx("uORB started?");
 		}
 	}
